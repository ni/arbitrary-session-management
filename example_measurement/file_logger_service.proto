--- conflicted
+++ resolved
@@ -32,12 +32,10 @@
 message InitializeFileRequest {
   // The complete file path.
   string file_path = 1;
+  // The complete file path.
+  string file_path = 1;
   // Defines how the session should be initialized.
-<<<<<<< HEAD
   SessionInitializationBehavior initialization_behavior = 2;
-=======
-  nidevice_grpc.SessionInitializationBehavior initialization_behavior = 2;
->>>>>>> bf338c73
 }
 
 message InitializeFileResponse {
@@ -59,7 +57,6 @@
 }
 
 message CloseFileResponse {
-<<<<<<< HEAD
 }
 
 enum SessionInitializationBehavior {
@@ -67,6 +64,4 @@
   SESSION_INITIALIZATION_BEHAVIOR_UNSPECIFIED = 0;
   SESSION_INITIALIZATION_BEHAVIOR_INITIALIZE_NEW = 1;
   SESSION_INITIALIZATION_BEHAVIOR_ATTACH_TO_EXISTING = 2;
-=======
->>>>>>> bf338c73
 }